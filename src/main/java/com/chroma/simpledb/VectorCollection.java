package com.chroma.simpledb;

import java.util.ArrayList;
import java.util.Arrays;
import java.util.Collections;
import java.util.Comparator;
import java.util.EnumSet;
import java.util.HashMap;
import java.util.List;
import java.util.Map;
import java.util.Objects;
import java.util.PriorityQueue;
import java.util.Set;
import java.util.concurrent.locks.Lock;
import java.util.concurrent.locks.ReadWriteLock;
import java.util.concurrent.locks.ReentrantReadWriteLock;

/**
<<<<<<< HEAD
 * 表示一个全部保存在内存中的命名稠密向量集合。
 * <p>
 * 该类负责管理所有写入、查询与删除操作，并通过读写锁协调并发访问。
=======
 * Represents a named collection of dense vectors stored entirely in memory.
 * 表示一个全部保存在内存中的命名稠密向量集合。
>>>>>>> 91a5d5e2
 */
public final class VectorCollection {

    private final String name;
    private final int dimension;
    private final Map<String, VectorRecord> records;
    private final ReadWriteLock readWriteLock; // 控制并发读写的读写锁

    VectorCollection(String name, int dimension) {
        this.name = name;
        this.dimension = dimension;
        this.records = new HashMap<>();
        this.readWriteLock = new ReentrantReadWriteLock(); // 默认提供公平的读写锁实现
    }

    /**
     * 获取该集合的唯一名称。
     * <p>
     * 名称在整个进程范围内用于区分不同集合，通过 {@link DB#createCollection(String, int)}
     * 得到的同名集合都会指向这一实例。
     *
     * @return 集合名称
     */
    public String getName() {
        return name;
    }

    /**
     * 返回集合在创建时声明的向量维度。
     * <p>
     * 所有写入或查询到该集合的向量都必须严格等于该维度，否则会抛出
     * {@link IllegalArgumentException}。
     *
     * @return 固定的向量维度
     */
    public int getDimension() {
        return dimension;
    }

    /**
<<<<<<< HEAD
     * 获取当前集合中记录的数量。
     * <p>
     * 方法内部加读锁，确保在有并发写入时能够得到一致的数量视图。
     *
     * @return 当前已存储的记录总数
=======
     * 获取当前集合中记录的数量，使用读锁保护计数过程。
>>>>>>> 91a5d5e2
     */
    public int size() {
        Lock read = readWriteLock.readLock();
        read.lock();
        try {
            return records.size();
        } finally {
            read.unlock();
        }
    }

    /**
     * 以最小参数集批量写入多条记录。
     * <p>
     * 与四参版本相比，该方法默认不写入文档和元数据；四参版本会对所有参数做一致性校验。
     * 该写入模式不允许覆盖已有的 ID。
     *
     * @param ids        需要写入的记录 ID，需唯一且与向量列表顺序对应
     * @param embeddings 需要写入的向量数据，长度必须与 {@link #getDimension()} 相同
     */
    public void add(List<String> ids, List<double[]> embeddings) {
        add(ids, embeddings, null, null);
    }

    /**
     * 批量写入记录，不允许覆盖已有 ID。
     * <p>
     * 所有列表参数必须等长：索引 <code>i</code> 处的 ID、向量、文档和元数据共同组成一条记录。
     * 方法会复制向量、计算范数并校验维度，以保证后续查询的正确性。
     *
     * @param ids        记录的唯一标识，不能为空、不可重复
     * @param embeddings 与每个 ID 对应的向量数据，维度固定且不能为空
     * @param documents  与每个 ID 对应的可选文档内容，可传入 {@code null}
     * @param metadatas  与每个 ID 对应的可选元数据字典，可传入 {@code null}
     * @throws IllegalArgumentException 当列表长度不一致、ID 重复或维度不匹配时抛出
     */
    public void add(List<String> ids,
                    List<double[]> embeddings,
                    List<String> documents,
                    List<Map<String, Object>> metadatas) {
        // add 调用最终走向统一的批量写入逻辑，不允许覆盖已有记录
        storeBatch(ids, embeddings, documents, metadatas, false);
    }

    /**
     * 以最小参数集批量写入或更新多条记录。
     *
     * @param ids        需要写入的记录 ID，需与向量一一对应
     * @param embeddings 需要写入的向量数据，长度必须与 {@link #getDimension()} 相同
     */
    public void upsert(List<String> ids, List<double[]> embeddings) {
        upsert(ids, embeddings, null, null);
    }

    /**
     * 批量写入或覆盖已有记录。
     * <p>
     * 当 ID 已存在时，本方法会用提供的新向量、文档与元数据替换原有内容；其余规则与
     * {@link #add(List, List, List, List)} 一致。
     *
     * @param ids        记录的唯一标识，不能为空
     * @param embeddings 新的向量数据，维度必须匹配
     * @param documents  可选的文档内容，为 {@code null} 时表示对应记录没有文档
     * @param metadatas  可选的元数据字典，为 {@code null} 时表示对应记录没有元数据
     * @throws IllegalArgumentException 当输入不满足长度或维度要求时抛出
     */
    public void upsert(List<String> ids,
                    List<double[]> embeddings,
                    List<String> documents,
                    List<Map<String, Object>> metadatas) {
        // upsert 在写入时允许覆盖已有记录
        storeBatch(ids, embeddings, documents, metadatas, true);
    }

    /**
     * 根据 ID 列表删除记录。
     * <p>
     * 方法会加写锁以串行化删除操作，返回成功删除的记录数量。
     *
     * @param ids 需要删除的 ID 列表
     * @return 实际移除的记录条数
     */
    public int deleteByIds(List<String> ids) {
        Objects.requireNonNull(ids, "ids");
        Lock write = readWriteLock.writeLock();
        write.lock();
        try {
            // 写锁保护删除过程，逐个移除匹配的记录
            int removed = 0;
            for (String id : ids) {
                if (records.remove(id) != null) {
                    removed++;
                }
            }
            return removed;
        } finally {
            write.unlock();
        }
    }

    /**
     * 按 ID 批量读取记录，返回完整的嵌入、文档与元数据。
     * <p>
     * 等价于调用 {@link #getByIds(List, Set)}，并默认请求所有可选字段。
     *
     * @param ids 需要查询的 ID 列表
     * @return 按原始顺序返回的查询结果
     */
    public CollectionResult getByIds(List<String> ids) {
        return getByIds(ids, EnumSet.of(Include.EMBEDDINGS, Include.DOCUMENTS, Include.METADATA));
    }

    /**
     * 按 ID 批量读取记录，并根据 include 参数控制返回字段。
     * <p>
     * 结果中只会包含集合里已存在的 ID，缺失的 ID 会被忽略。
     *
     * @param ids     需要查询的 ID 列表
     * @param include 控制返回哪些字段的枚举集合，如未指定则默认只返回 ID
     * @return {@link CollectionResult}，其中的列表均与输入 ID 顺序保持一致
     */
    public CollectionResult getByIds(List<String> ids, Set<Include> include) {
        Objects.requireNonNull(ids, "ids");
        EnumSet<Include> includes = normalizeInclude(include);
        boolean includeEmbeddings = includes.contains(Include.EMBEDDINGS);
        boolean includeDocuments = includes.contains(Include.DOCUMENTS);
        boolean includeMetadatas = includes.contains(Include.METADATA);

        List<String> resultIds = new ArrayList<>();
        List<double[]> resultEmbeddings = includeEmbeddings ? new ArrayList<>() : null;
        List<String> resultDocuments = includeDocuments ? new ArrayList<>() : null;
        List<Map<String, Object>> resultMetadatas = includeMetadatas ? new ArrayList<>() : null;

        Lock read = readWriteLock.readLock();
        read.lock();
        try {
            // 逐个查找记录并根据 include 配置构造结果
            for (String id : ids) {
                VectorRecord record = records.get(id);
                if (record == null) {
                    continue;
                }
                resultIds.add(record.id());
                if (includeEmbeddings) {
                    resultEmbeddings.add(Arrays.copyOf(record.embedding(), record.embedding().length));
                }
                if (includeDocuments) {
                    resultDocuments.add(record.document());
                }
                if (includeMetadatas) {
                    resultMetadatas.add(copyMetadataForResult(record.metadata()));
                }
            }
        } finally {
            read.unlock();
        }

        return new CollectionResult(resultIds,
                includeEmbeddings ? resultEmbeddings : List.of(), includeEmbeddings,
                includeDocuments ? resultDocuments : List.of(), includeDocuments,
                includeMetadatas ? resultMetadatas : List.of(), includeMetadatas);
    }

    /**
     * 使用给定的查询向量执行相似度搜索，返回最近的前 {@code topK} 条记录。
     * <p>
     * 等价于调用完整参数的 {@link #query(List, int, Map, Set)} 且不进行元数据过滤，也不额外返回可选字段。
     *
     * @param queries 需要执行搜索的查询向量列表
     * @param topK    每个查询返回的最大结果数，必须为正数
     * @return 查询结果，包含每个查询命中的 ID 与距离
     */
    public QueryResult query(List<double[]> queries, int topK) {
        return query(queries, topK, null, EnumSet.noneOf(Include.class));
    }

    /**
     * 使用给定的查询向量执行相似度搜索，并支持元数据过滤及返回字段控制。
     * <p>
     * 搜索过程中会对所有记录进行线性扫描，采用余弦距离对结果排序。
     *
     * @param queries  需要执行搜索的查询向量列表，元素维度必须匹配集合
     * @param topK     每个查询返回的最大结果数，必须为正
     * @param whereEq  可选的元数据等值过滤条件，只有满足键值完全匹配的记录才会被返回
     * @param include  控制返回哪些字段的枚举集合，例如 {@link Include#DOCUMENTS}
     * @return {@link QueryResult}，包含每个查询对应的命中列表
     * @throws IllegalArgumentException 当 {@code topK} 非正或查询向量维度不匹配时抛出
     */
    public QueryResult query(List<double[]> queries,
                             int topK,
                             Map<String, Object> whereEq,
                             Set<Include> include) {
        Objects.requireNonNull(queries, "queries");
        if (topK <= 0) {
            throw new IllegalArgumentException("topK must be positive");
        }
        for (double[] query : queries) {
            validateVector(query);
        }

        EnumSet<Include> includes = normalizeInclude(include);
        boolean includeEmbeddings = includes.contains(Include.EMBEDDINGS);
        boolean includeDocuments = includes.contains(Include.DOCUMENTS);
        boolean includeMetadatas = includes.contains(Include.METADATA);

        List<List<String>> allIds = new ArrayList<>(queries.size());
        List<List<Double>> allDistances = new ArrayList<>(queries.size());
        List<List<double[]>> allEmbeddings = includeEmbeddings ? new ArrayList<>(queries.size()) : null;
        List<List<String>> allDocuments = includeDocuments ? new ArrayList<>(queries.size()) : null;
        List<List<Map<String, Object>>> allMetadatas = includeMetadatas ? new ArrayList<>(queries.size()) : null;

        Lock read = readWriteLock.readLock();
        read.lock();
        try {
            // 拷贝一份当前数据快照，避免查询期间阻塞写操作
            List<VectorRecord> snapshot = new ArrayList<>(records.values());
            for (double[] query : queries) {
                double queryNorm = l2Norm(query);
                List<ScoredRecord> scored = topKRecords(snapshot, query, queryNorm, topK, whereEq);
                List<String> idsForQuery = new ArrayList<>(scored.size());
                List<Double> distancesForQuery = new ArrayList<>(scored.size());
                List<double[]> embeddingsForQuery = includeEmbeddings ? new ArrayList<>(scored.size()) : null;
                List<String> documentsForQuery = includeDocuments ? new ArrayList<>(scored.size()) : null;
                List<Map<String, Object>> metadatasForQuery = includeMetadatas ? new ArrayList<>(scored.size()) : null;

                for (ScoredRecord scoredRecord : scored) {
                    VectorRecord record = scoredRecord.record;
                    idsForQuery.add(record.id());
                    distancesForQuery.add(scoredRecord.distance);
                    if (includeEmbeddings) {
                        embeddingsForQuery.add(Arrays.copyOf(record.embedding(), record.embedding().length));
                    }
                    if (includeDocuments) {
                        documentsForQuery.add(record.document());
                    }
                    if (includeMetadatas) {
                        metadatasForQuery.add(copyMetadataForResult(record.metadata()));
                    }
                }

                allIds.add(Collections.unmodifiableList(idsForQuery));
                allDistances.add(Collections.unmodifiableList(distancesForQuery));
                if (includeEmbeddings) {
                    allEmbeddings.add(Collections.unmodifiableList(embeddingsForQuery));
                }
                if (includeDocuments) {
                    allDocuments.add(Collections.unmodifiableList(documentsForQuery));
                }
                if (includeMetadatas) {
                    allMetadatas.add(Collections.unmodifiableList(metadatasForQuery));
                }
            }
        } finally {
            read.unlock();
        }

        return new QueryResult(allIds,
                allDistances,
                includeEmbeddings ? allEmbeddings : List.of(), includeEmbeddings,
                includeDocuments ? allDocuments : List.of(), includeDocuments,
                includeMetadatas ? allMetadatas : List.of(), includeMetadatas);
    }

    private void storeBatch(List<String> ids,
                            List<double[]> embeddings,
                            List<String> documents,
                            List<Map<String, Object>> metadatas,
                            boolean allowOverwrite) {
        Objects.requireNonNull(ids, "ids");
        Objects.requireNonNull(embeddings, "embeddings");
        if (ids.size() != embeddings.size()) {
            throw new IllegalArgumentException("ids and embeddings must be the same size");
        }
        List<String> normalizedDocuments = normalizeOptionalList(documents, ids.size(), "documents");
        List<Map<String, Object>> normalizedMetadatas = normalizeOptionalList(metadatas, ids.size(), "metadatas");

        // 预先构建待写入的记录，确保所有校验在获取写锁之前完成
        List<VectorRecord> newRecords = new ArrayList<>(ids.size());
        for (int i = 0; i < ids.size(); i++) {
            String id = ids.get(i);
            if (id == null || id.isBlank()) {
                throw new IllegalArgumentException("id at index " + i + " must not be null or blank");
            }
            double[] embedding = embeddings.get(i);
            validateVector(embedding);
            // 复制向量避免外部修改，并提前计算范数提高查询效率
            double[] embeddingCopy = Arrays.copyOf(embedding, embedding.length);
            double norm = l2Norm(embeddingCopy);
            String document = normalizedDocuments.get(i);
            Map<String, Object> metadata = copyMetadata(normalizedMetadatas.get(i));
            newRecords.add(new VectorRecord(id, embeddingCopy, norm, document, metadata));
        }

        Lock write = readWriteLock.writeLock();
        write.lock();
        try {
            if (!allowOverwrite) {
                // 如果不允许覆盖，则先检测是否存在重复 ID
                for (VectorRecord newRecord : newRecords) {
                    if (records.containsKey(newRecord.id())) {
                        throw new IllegalArgumentException("id already exists: " + newRecord.id());
                    }
                }
            }
            // 将记录写入内存映射
            for (VectorRecord newRecord : newRecords) {
                records.put(newRecord.id(), newRecord);
            }
        } finally {
            write.unlock();
        }
    }

    private List<ScoredRecord> topKRecords(List<VectorRecord> snapshot,
                                           double[] query,
                                           double queryNorm,
                                           int topK,
                                           Map<String, Object> whereEq) {
        // 使用大顶堆保留当前最优的 topK 结果
        PriorityQueue<ScoredRecord> heap = new PriorityQueue<>(Comparator.comparingDouble((ScoredRecord s) -> s.distance).reversed());
        for (VectorRecord record : snapshot) {
            if (!record.matchesWhereEq(whereEq)) {
                continue;
            }
            double distance = cosineDistance(query, queryNorm, record);
            if (!Double.isFinite(distance)) {
                continue;
            }
            if (heap.size() < topK) {
                heap.offer(new ScoredRecord(record, distance));
            } else if (distance < heap.peek().distance) {
                // 只保留距离更近的候选
                heap.poll();
                heap.offer(new ScoredRecord(record, distance));
            }
        }
        List<ScoredRecord> result = new ArrayList<>(heap);
        result.sort(Comparator.comparingDouble(s -> s.distance));
        return result;
    }

    private double cosineDistance(double[] query, double queryNorm, VectorRecord record) {
        // 将余弦相似度转化为距离（1 - cosine），并避免出现负值
        double cosine = cosineSimilarity(query, record.embedding(), queryNorm, record.norm());
        double distance = 1.0 - cosine;
        if (distance < 0.0) {
            return 0.0;
        }
        return distance;
    }

    private double cosineSimilarity(double[] a, double[] b, double normA, double normB) {
        // 预先计算好的范数为相似度计算提供加速
        if (normA == 0.0 || normB == 0.0) {
            return 0.0;
        }
        double dot = 0.0;
        for (int i = 0; i < a.length; i++) {
            dot += a[i] * b[i];
        }
        return dot / (normA * normB);
    }

    private double l2Norm(double[] vector) {
        // 计算向量的 L2 范数，用于后续的余弦相似度
        double sum = 0.0;
        for (double v : vector) {
            sum += v * v;
        }
        return Math.sqrt(sum);
    }

    private void validateVector(double[] vector) {
        // 检查向量对象是否存在以及维度是否满足集合要求
        if (vector == null) {
            throw new IllegalArgumentException("embedding must not be null");
        }
        if (vector.length != dimension) {
            throw new IllegalArgumentException(
                    "Expected embedding dimension " + dimension + " but was " + vector.length);
        }
    }

    private <T> List<T> normalizeOptionalList(List<T> values, int expectedSize, String fieldName) {
        if (values == null) {
            // 如果缺失则补齐为指定长度的 null 列表，便于统一处理
            List<T> result = new ArrayList<>(expectedSize);
            for (int i = 0; i < expectedSize; i++) {
                result.add(null);
            }
            return result;
        }
        if (values.size() != expectedSize) {
            throw new IllegalArgumentException(fieldName + " must have the same number of elements as ids");
        }
        return values;
    }

    private Map<String, Object> copyMetadata(Map<String, Object> metadata) {
        if (metadata == null || metadata.isEmpty()) {
            return null;
        }
        // 保留插入顺序，避免调用方修改原始 map
        return new java.util.LinkedHashMap<>(metadata);
    }

    private Map<String, Object> copyMetadataForResult(Map<String, Object> metadata) {
        if (metadata == null || metadata.isEmpty()) {
            return Map.of();
        }
        // 返回不可变视图，确保结果对象只读
        return Collections.unmodifiableMap(new java.util.LinkedHashMap<>(metadata));
    }

    private EnumSet<Include> normalizeInclude(Set<Include> include) {
        if (include == null || include.isEmpty()) {
            return EnumSet.noneOf(Include.class);
        }
        // 使用 EnumSet 提升 contains 判断效率
        return EnumSet.copyOf(include);
    }

    private static final class ScoredRecord {
        final VectorRecord record;
        final double distance;

        ScoredRecord(VectorRecord record, double distance) {
            this.record = record;
            this.distance = distance;
        }
    }
}<|MERGE_RESOLUTION|>--- conflicted
+++ resolved
@@ -16,14 +16,8 @@
 import java.util.concurrent.locks.ReentrantReadWriteLock;
 
 /**
-<<<<<<< HEAD
- * 表示一个全部保存在内存中的命名稠密向量集合。
- * <p>
- * 该类负责管理所有写入、查询与删除操作，并通过读写锁协调并发访问。
-=======
  * Represents a named collection of dense vectors stored entirely in memory.
  * 表示一个全部保存在内存中的命名稠密向量集合。
->>>>>>> 91a5d5e2
  */
 public final class VectorCollection {
 
@@ -64,15 +58,11 @@
     }
 
     /**
-<<<<<<< HEAD
      * 获取当前集合中记录的数量。
      * <p>
      * 方法内部加读锁，确保在有并发写入时能够得到一致的数量视图。
      *
      * @return 当前已存储的记录总数
-=======
-     * 获取当前集合中记录的数量，使用读锁保护计数过程。
->>>>>>> 91a5d5e2
      */
     public int size() {
         Lock read = readWriteLock.readLock();
