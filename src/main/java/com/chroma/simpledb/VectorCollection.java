package com.chroma.simpledb;

import java.util.ArrayList;
import java.util.Arrays;
import java.util.Collections;
import java.util.Comparator;
import java.util.EnumSet;
import java.util.HashMap;
import java.util.List;
import java.util.Map;
import java.util.Objects;
import java.util.PriorityQueue;
import java.util.Set;
import java.util.concurrent.locks.Lock;
import java.util.concurrent.locks.ReadWriteLock;
import java.util.concurrent.locks.ReentrantReadWriteLock;

/**
<<<<<<< HEAD
 * 表示一个全部保存在内存中的命名稠密向量集合。
 * <p>
 * 该类负责管理所有写入、查询与删除操作，并通过读写锁协调并发访问。
=======
 * Represents a named collection of dense vectors stored entirely in memory.
 * 表示一个全部保存在内存中的命名稠密向量集合。
>>>>>>> d0b6fd02
 */
public final class VectorCollection {

    private final String name;
    private final int dimension;
    private final Map<String, VectorRecord> records;
    private final ReadWriteLock readWriteLock; // 控制并发读写的读写锁

    VectorCollection(String name, int dimension) {
        this.name = name;
        this.dimension = dimension;
        this.records = new HashMap<>();
        this.readWriteLock = new ReentrantReadWriteLock(); // 默认提供公平的读写锁实现
    }

    /**
     * 获取该集合的唯一名称。
     * <p>
     * 名称在整个进程范围内用于区分不同集合，通过 {@link DB#createCollection(String, int)}
     * 得到的同名集合都会指向这一实例。
     *
     * @return 集合名称
     */
    public String getName() {
        return name;
    }

    /**
     * 返回集合在创建时声明的向量维度。
     * <p>
     * 所有写入或查询到该集合的向量都必须严格等于该维度，否则会抛出
     * {@link IllegalArgumentException}。
     *
     * @return 固定的向量维度
     */
    public int getDimension() {
        return dimension;
    }

    /**
     * 获取当前集合中记录的数量。
     * <p>
     * 方法内部加读锁，确保在有并发写入时能够得到一致的数量视图。
     *
     * @return 当前已存储的记录总数
     */
    public int size() {
        Lock read = readWriteLock.readLock();
        read.lock();
        try {
            return records.size();
        } finally {
            read.unlock();
        }
    }

    /**
     * 以最小参数集批量写入多条记录。
     * <p>
     * 与四参版本相比，该方法默认不写入文档和元数据；四参版本会对所有参数做一致性校验。
     * 该写入模式不允许覆盖已有的 ID。
     *
     * @param ids        需要写入的记录 ID，需唯一且与向量列表顺序对应
     * @param embeddings 需要写入的向量数据，长度必须与 {@link #getDimension()} 相同
     */
    public void add(List<String> ids, List<double[]> embeddings) {
        add(ids, embeddings, null, null);
    }

    /**
     * 批量写入记录，不允许覆盖已有 ID。
     * <p>
     * 所有列表参数必须等长：索引 <code>i</code> 处的 ID、向量、文档和元数据共同组成一条记录。
     * 方法会复制向量、计算范数并校验维度，以保证后续查询的正确性。
     *
     * @param ids        记录的唯一标识，不能为空、不可重复
     * @param embeddings 与每个 ID 对应的向量数据，维度固定且不能为空
     * @param documents  与每个 ID 对应的可选文档内容，可传入 {@code null}
     * @param metadatas  与每个 ID 对应的可选元数据字典，可传入 {@code null}
     * @throws IllegalArgumentException 当列表长度不一致、ID 重复或维度不匹配时抛出
     */
    public void add(List<String> ids,
                    List<double[]> embeddings,
                    List<String> documents,
                    List<Map<String, Object>> metadatas) {
        // add 调用最终走向统一的批量写入逻辑，不允许覆盖已有记录
        storeBatch(ids, embeddings, documents, metadatas, false);
    }

    /**
     * 以最小参数集批量写入或更新多条记录。
     *
     * @param ids        需要写入的记录 ID，需与向量一一对应
     * @param embeddings 需要写入的向量数据，长度必须与 {@link #getDimension()} 相同
     */
    public void upsert(List<String> ids, List<double[]> embeddings) {
        upsert(ids, embeddings, null, null);
    }

    /**
     * 批量写入或覆盖已有记录。
     * <p>
     * 当 ID 已存在时，本方法会用提供的新向量、文档与元数据替换原有内容；其余规则与
     * {@link #add(List, List, List, List)} 一致。
     *
     * @param ids        记录的唯一标识，不能为空
     * @param embeddings 新的向量数据，维度必须匹配
     * @param documents  可选的文档内容，为 {@code null} 时表示对应记录没有文档
     * @param metadatas  可选的元数据字典，为 {@code null} 时表示对应记录没有元数据
     * @throws IllegalArgumentException 当输入不满足长度或维度要求时抛出
     */
    public void upsert(List<String> ids,
                    List<double[]> embeddings,
                    List<String> documents,
                    List<Map<String, Object>> metadatas) {
        // upsert 在写入时允许覆盖已有记录
        storeBatch(ids, embeddings, documents, metadatas, true);
    }

    /**
     * 根据 ID 列表删除记录。
     * <p>
     * 方法会加写锁以串行化删除操作，返回成功删除的记录数量。
     *
     * @param ids 需要删除的 ID 列表
     * @return 实际移除的记录条数
     */
    public int deleteByIds(List<String> ids) {
        Objects.requireNonNull(ids, "ids");
        Lock write = readWriteLock.writeLock();
        write.lock();
        try {
            // 写锁保护删除过程，逐个移除匹配的记录
            int removed = 0;
            for (String id : ids) {
                if (records.remove(id) != null) {
                    removed++;
                }
            }
            return removed;
        } finally {
            write.unlock();
        }
    }

    /**
     * 按 ID 批量读取记录，返回完整的嵌入、文档与元数据。
     * <p>
     * 等价于调用 {@link #getByIds(List, Set)}，并默认请求所有可选字段。
     *
     * @param ids 需要查询的 ID 列表
     * @return 按原始顺序返回的查询结果
     */
    public CollectionResult getByIds(List<String> ids) {
        return getByIds(ids, EnumSet.of(Include.EMBEDDINGS, Include.DOCUMENTS, Include.METADATA));
    }

    /**
     * 按 ID 批量读取记录，并根据 include 参数控制返回字段。
     * <p>
     * 结果中只会包含集合里已存在的 ID，缺失的 ID 会被忽略。
     *
     * @param ids     需要查询的 ID 列表
     * @param include 控制返回哪些字段的枚举集合，如未指定则默认只返回 ID
     * @return {@link CollectionResult}，其中的列表均与输入 ID 顺序保持一致
     */
    public CollectionResult getByIds(List<String> ids, Set<Include> include) {
        Objects.requireNonNull(ids, "ids");
        EnumSet<Include> includes = normalizeInclude(include);
        boolean includeEmbeddings = includes.contains(Include.EMBEDDINGS);
        boolean includeDocuments = includes.contains(Include.DOCUMENTS);
        boolean includeMetadatas = includes.contains(Include.METADATA);

        List<String> resultIds = new ArrayList<>();
        List<double[]> resultEmbeddings = includeEmbeddings ? new ArrayList<>() : null;
        List<String> resultDocuments = includeDocuments ? new ArrayList<>() : null;
        List<Map<String, Object>> resultMetadatas = includeMetadatas ? new ArrayList<>() : null;

        Lock read = readWriteLock.readLock();
        read.lock();
        try {
            // 逐个查找记录并根据 include 配置构造结果
            for (String id : ids) {
                VectorRecord record = records.get(id);
                if (record == null) {
                    continue;
                }
                resultIds.add(record.id());
                if (includeEmbeddings) {
                    resultEmbeddings.add(Arrays.copyOf(record.embedding(), record.embedding().length));
                }
                if (includeDocuments) {
                    resultDocuments.add(record.document());
                }
                if (includeMetadatas) {
                    resultMetadatas.add(copyMetadataForResult(record.metadata()));
                }
            }
        } finally {
            read.unlock();
        }

        return new CollectionResult(resultIds,
                includeEmbeddings ? resultEmbeddings : List.of(), includeEmbeddings,
                includeDocuments ? resultDocuments : List.of(), includeDocuments,
                includeMetadatas ? resultMetadatas : List.of(), includeMetadatas);
    }

    /**
     * 使用给定的查询向量执行相似度搜索，返回最近的前 {@code topK} 条记录。
     * <p>
<<<<<<< HEAD
     * 等价于调用完整参数的 {@link #query(List, int, MetadataFilter, Set)} 且不进行元数据过滤，也不额外返回可选字段。
=======
     * 等价于调用完整参数的 {@link #query(List, int, Map, Set)} 且不进行元数据过滤，也不额外返回可选字段。
>>>>>>> d0b6fd02
     *
     * @param queries 需要执行搜索的查询向量列表
     * @param topK    每个查询返回的最大结果数，必须为正数
     * @return 查询结果，包含每个查询命中的 ID 与距离
     */
    public QueryResult query(List<double[]> queries, int topK) {
        return query(queries, topK, MetadataFilter.empty(), EnumSet.noneOf(Include.class));
    }

    /**
     * 使用给定的查询向量执行相似度搜索，并支持元数据过滤及返回字段控制。
     * <p>
<<<<<<< HEAD
     * 这是为了兼容旧版接口而保留的等值过滤入口，内部会转换为 {@link MetadataFilter}。
=======
     * 搜索过程中会对所有记录进行线性扫描，采用余弦距离对结果排序。
>>>>>>> d0b6fd02
     *
     * @param queries  需要执行搜索的查询向量列表，元素维度必须匹配集合
     * @param topK     每个查询返回的最大结果数，必须为正
     * @param whereEq  可选的元数据等值过滤条件，只有满足键值完全匹配的记录才会被返回
     * @param include  控制返回哪些字段的枚举集合，例如 {@link Include#DOCUMENTS}
     * @return {@link QueryResult}，包含每个查询对应的命中列表
     * @throws IllegalArgumentException 当 {@code topK} 非正或查询向量维度不匹配时抛出
     */
    public QueryResult query(List<double[]> queries,
                             int topK,
                             Map<String, Object> whereEq,
                             Set<Include> include) {
        MetadataFilter filter = MetadataFilter.fromEquals(whereEq);
        return query(queries, topK, filter, include);
    }

    /**
     * 使用给定的查询向量执行相似度搜索，并支持组合的元数据过滤条件。
     * <p>
     * 搜索过程中会对所有记录进行线性扫描，采用余弦距离对结果排序，并逐项应用 {@link MetadataFilter}。
     *
     * @param queries        需要执行搜索的查询向量列表，元素维度必须匹配集合
     * @param topK           每个查询返回的最大结果数，必须为正
     * @param metadataFilter 支持等值、IN 与数值区间的元数据过滤条件
     * @param include        控制返回哪些字段的枚举集合，例如 {@link Include#DOCUMENTS}
     * @return {@link QueryResult}，包含每个查询对应的命中列表
     * @throws IllegalArgumentException 当 {@code topK} 非正或查询向量维度不匹配时抛出
     */
    public QueryResult query(List<double[]> queries,
                             int topK,
                             MetadataFilter metadataFilter,
                             Set<Include> include) {
        Objects.requireNonNull(queries, "queries");
        if (topK <= 0) {
            throw new IllegalArgumentException("topK must be positive");
        }
        for (double[] query : queries) {
            validateVector(query);
        }

        MetadataFilter normalizedFilter = metadataFilter == null ? MetadataFilter.empty() : metadataFilter;

        EnumSet<Include> includes = normalizeInclude(include);
        boolean includeEmbeddings = includes.contains(Include.EMBEDDINGS);
        boolean includeDocuments = includes.contains(Include.DOCUMENTS);
        boolean includeMetadatas = includes.contains(Include.METADATA);

        List<List<String>> allIds = new ArrayList<>(queries.size());
        List<List<Double>> allDistances = new ArrayList<>(queries.size());
        List<List<double[]>> allEmbeddings = includeEmbeddings ? new ArrayList<>(queries.size()) : null;
        List<List<String>> allDocuments = includeDocuments ? new ArrayList<>(queries.size()) : null;
        List<List<Map<String, Object>>> allMetadatas = includeMetadatas ? new ArrayList<>(queries.size()) : null;

        Lock read = readWriteLock.readLock();
        read.lock();
        try {
            // 拷贝一份当前数据快照，避免查询期间阻塞写操作
            List<VectorRecord> snapshot = new ArrayList<>(records.values());
            for (double[] query : queries) {
                double queryNorm = l2Norm(query);
                List<ScoredRecord> scored = topKRecords(snapshot, query, queryNorm, topK, normalizedFilter);
                List<String> idsForQuery = new ArrayList<>(scored.size());
                List<Double> distancesForQuery = new ArrayList<>(scored.size());
                List<double[]> embeddingsForQuery = includeEmbeddings ? new ArrayList<>(scored.size()) : null;
                List<String> documentsForQuery = includeDocuments ? new ArrayList<>(scored.size()) : null;
                List<Map<String, Object>> metadatasForQuery = includeMetadatas ? new ArrayList<>(scored.size()) : null;

                for (ScoredRecord scoredRecord : scored) {
                    VectorRecord record = scoredRecord.record;
                    idsForQuery.add(record.id());
                    distancesForQuery.add(scoredRecord.distance);
                    if (includeEmbeddings) {
                        embeddingsForQuery.add(Arrays.copyOf(record.embedding(), record.embedding().length));
                    }
                    if (includeDocuments) {
                        documentsForQuery.add(record.document());
                    }
                    if (includeMetadatas) {
                        metadatasForQuery.add(copyMetadataForResult(record.metadata()));
                    }
                }

                allIds.add(Collections.unmodifiableList(idsForQuery));
                allDistances.add(Collections.unmodifiableList(distancesForQuery));
                if (includeEmbeddings) {
                    allEmbeddings.add(Collections.unmodifiableList(embeddingsForQuery));
                }
                if (includeDocuments) {
                    allDocuments.add(Collections.unmodifiableList(documentsForQuery));
                }
                if (includeMetadatas) {
                    allMetadatas.add(Collections.unmodifiableList(metadatasForQuery));
                }
            }
        } finally {
            read.unlock();
        }

        return new QueryResult(allIds,
                allDistances,
                includeEmbeddings ? allEmbeddings : List.of(), includeEmbeddings,
                includeDocuments ? allDocuments : List.of(), includeDocuments,
                includeMetadatas ? allMetadatas : List.of(), includeMetadatas);
    }

    private void storeBatch(List<String> ids,
                            List<double[]> embeddings,
                            List<String> documents,
                            List<Map<String, Object>> metadatas,
                            boolean allowOverwrite) {
        Objects.requireNonNull(ids, "ids");
        Objects.requireNonNull(embeddings, "embeddings");
        if (ids.size() != embeddings.size()) {
            throw new IllegalArgumentException("ids and embeddings must be the same size");
        }
        List<String> normalizedDocuments = normalizeOptionalList(documents, ids.size(), "documents");
        List<Map<String, Object>> normalizedMetadatas = normalizeOptionalList(metadatas, ids.size(), "metadatas");

        // 预先构建待写入的记录，确保所有校验在获取写锁之前完成
        List<VectorRecord> newRecords = new ArrayList<>(ids.size());
        for (int i = 0; i < ids.size(); i++) {
            String id = ids.get(i);
            if (id == null || id.isBlank()) {
                throw new IllegalArgumentException("id at index " + i + " must not be null or blank");
            }
            double[] embedding = embeddings.get(i);
            validateVector(embedding);
            // 复制向量避免外部修改，并提前计算范数提高查询效率
            double[] embeddingCopy = Arrays.copyOf(embedding, embedding.length);
            double norm = l2Norm(embeddingCopy);
            String document = normalizedDocuments.get(i);
            Map<String, Object> metadata = copyMetadata(normalizedMetadatas.get(i));
            newRecords.add(new VectorRecord(id, embeddingCopy, norm, document, metadata));
        }

        Lock write = readWriteLock.writeLock();
        write.lock();
        try {
            if (!allowOverwrite) {
                // 如果不允许覆盖，则先检测是否存在重复 ID
                for (VectorRecord newRecord : newRecords) {
                    if (records.containsKey(newRecord.id())) {
                        throw new IllegalArgumentException("id already exists: " + newRecord.id());
                    }
                }
            }
            // 将记录写入内存映射
            for (VectorRecord newRecord : newRecords) {
                records.put(newRecord.id(), newRecord);
            }
        } finally {
            write.unlock();
        }
    }

    private List<ScoredRecord> topKRecords(List<VectorRecord> snapshot,
                                           double[] query,
                                           double queryNorm,
                                           int topK,
<<<<<<< HEAD
                                           MetadataFilter metadataFilter) {
=======
                                           Map<String, Object> whereEq) {
>>>>>>> d0b6fd02
        // 使用大顶堆保留当前最优的 topK 结果
        PriorityQueue<ScoredRecord> heap = new PriorityQueue<>(Comparator.comparingDouble((ScoredRecord s) -> s.distance).reversed());
        for (VectorRecord record : snapshot) {
            if (!record.matchesFilter(metadataFilter)) {
                continue;
            }
            double distance = cosineDistance(query, queryNorm, record);
            if (!Double.isFinite(distance)) {
                continue;
            }
            if (heap.size() < topK) {
                heap.offer(new ScoredRecord(record, distance));
            } else if (distance < heap.peek().distance) {
                // 只保留距离更近的候选
                heap.poll();
                heap.offer(new ScoredRecord(record, distance));
            }
        }
        List<ScoredRecord> result = new ArrayList<>(heap);
        result.sort(Comparator.comparingDouble(s -> s.distance));
        return result;
    }

    private double cosineDistance(double[] query, double queryNorm, VectorRecord record) {
        // 将余弦相似度转化为距离（1 - cosine），并避免出现负值
        double cosine = cosineSimilarity(query, record.embedding(), queryNorm, record.norm());
        double distance = 1.0 - cosine;
        if (distance < 0.0) {
            return 0.0;
        }
        return distance;
    }

    private double cosineSimilarity(double[] a, double[] b, double normA, double normB) {
        // 预先计算好的范数为相似度计算提供加速
        if (normA == 0.0 || normB == 0.0) {
            return 0.0;
        }
        double dot = 0.0;
        for (int i = 0; i < a.length; i++) {
            dot += a[i] * b[i];
        }
        return dot / (normA * normB);
    }

    private double l2Norm(double[] vector) {
        // 计算向量的 L2 范数，用于后续的余弦相似度
        double sum = 0.0;
        for (double v : vector) {
            sum += v * v;
        }
        return Math.sqrt(sum);
    }

    private void validateVector(double[] vector) {
        // 检查向量对象是否存在以及维度是否满足集合要求
        if (vector == null) {
            throw new IllegalArgumentException("embedding must not be null");
        }
        if (vector.length != dimension) {
            throw new IllegalArgumentException(
                    "Expected embedding dimension " + dimension + " but was " + vector.length);
        }
    }

    private <T> List<T> normalizeOptionalList(List<T> values, int expectedSize, String fieldName) {
        if (values == null) {
            // 如果缺失则补齐为指定长度的 null 列表，便于统一处理
            List<T> result = new ArrayList<>(expectedSize);
            for (int i = 0; i < expectedSize; i++) {
                result.add(null);
            }
            return result;
        }
        if (values.size() != expectedSize) {
            throw new IllegalArgumentException(fieldName + " must have the same number of elements as ids");
        }
        return values;
    }

    private Map<String, Object> copyMetadata(Map<String, Object> metadata) {
        if (metadata == null || metadata.isEmpty()) {
            return null;
        }
        // 保留插入顺序，避免调用方修改原始 map
        return new java.util.LinkedHashMap<>(metadata);
    }

    private Map<String, Object> copyMetadataForResult(Map<String, Object> metadata) {
        if (metadata == null || metadata.isEmpty()) {
            return Map.of();
        }
        // 返回不可变视图，确保结果对象只读
        return Collections.unmodifiableMap(new java.util.LinkedHashMap<>(metadata));
    }

    private EnumSet<Include> normalizeInclude(Set<Include> include) {
        if (include == null || include.isEmpty()) {
            return EnumSet.noneOf(Include.class);
        }
        // 使用 EnumSet 提升 contains 判断效率
        return EnumSet.copyOf(include);
    }

    private static final class ScoredRecord {
        final VectorRecord record;
        final double distance;

        ScoredRecord(VectorRecord record, double distance) {
            this.record = record;
            this.distance = distance;
        }
    }
}<|MERGE_RESOLUTION|>--- conflicted
+++ resolved
@@ -16,14 +16,9 @@
 import java.util.concurrent.locks.ReentrantReadWriteLock;
 
 /**
-<<<<<<< HEAD
  * 表示一个全部保存在内存中的命名稠密向量集合。
  * <p>
  * 该类负责管理所有写入、查询与删除操作，并通过读写锁协调并发访问。
-=======
- * Represents a named collection of dense vectors stored entirely in memory.
- * 表示一个全部保存在内存中的命名稠密向量集合。
->>>>>>> d0b6fd02
  */
 public final class VectorCollection {
 
@@ -235,11 +230,7 @@
     /**
      * 使用给定的查询向量执行相似度搜索，返回最近的前 {@code topK} 条记录。
      * <p>
-<<<<<<< HEAD
      * 等价于调用完整参数的 {@link #query(List, int, MetadataFilter, Set)} 且不进行元数据过滤，也不额外返回可选字段。
-=======
-     * 等价于调用完整参数的 {@link #query(List, int, Map, Set)} 且不进行元数据过滤，也不额外返回可选字段。
->>>>>>> d0b6fd02
      *
      * @param queries 需要执行搜索的查询向量列表
      * @param topK    每个查询返回的最大结果数，必须为正数
@@ -252,11 +243,7 @@
     /**
      * 使用给定的查询向量执行相似度搜索，并支持元数据过滤及返回字段控制。
      * <p>
-<<<<<<< HEAD
-     * 这是为了兼容旧版接口而保留的等值过滤入口，内部会转换为 {@link MetadataFilter}。
-=======
      * 搜索过程中会对所有记录进行线性扫描，采用余弦距离对结果排序。
->>>>>>> d0b6fd02
      *
      * @param queries  需要执行搜索的查询向量列表，元素维度必须匹配集合
      * @param topK     每个查询返回的最大结果数，必须为正
@@ -416,11 +403,8 @@
                                            double[] query,
                                            double queryNorm,
                                            int topK,
-<<<<<<< HEAD
                                            MetadataFilter metadataFilter) {
-=======
-                                           Map<String, Object> whereEq) {
->>>>>>> d0b6fd02
+
         // 使用大顶堆保留当前最优的 topK 结果
         PriorityQueue<ScoredRecord> heap = new PriorityQueue<>(Comparator.comparingDouble((ScoredRecord s) -> s.distance).reversed());
         for (VectorRecord record : snapshot) {
