package com.chroma.simpledb;

import java.util.Collections;
import java.util.LinkedHashMap;
import java.util.List;
import java.util.Map;
import java.util.Objects;

/**
 * 用于表示单条向量记录的不可变数据结构。
 * <p>
 * 每条记录包含 ID、原始向量、预计算的 L2 范数、文档以及元数据快照。
 */
final class VectorRecord {

    private final String id;
    private final double[] embedding;
    private final double norm;
    private final String document;
    private final Map<String, Object> metadata;

    VectorRecord(String id, double[] embedding, double norm, String document, Map<String, Object> metadata) {
        this.id = Objects.requireNonNull(id, "id");
        this.embedding = embedding;
        this.norm = norm;
        this.document = document;
        if (metadata == null || metadata.isEmpty()) {
            this.metadata = Collections.emptyMap();
        } else {
            this.metadata = Collections.unmodifiableMap(new LinkedHashMap<>(metadata));
        }
    }

    String id() {
        return id;
    }

    double[] embedding() {
        return embedding;
    }

    double norm() {
        return norm;
    }

    String document() {
        return document;
    }

    Map<String, Object> metadata() {
        return metadata;
    }

    /**
<<<<<<< HEAD
     * 判断当前记录是否满足查询时声明的所有元数据过滤条件。
     */
    boolean matchesFilter(MetadataFilter filter) {
        if (filter == null || filter.isEmpty()) {
=======
     * 判断当前记录是否满足元数据的等值过滤条件。
     */
    boolean matchesWhereEq(Map<String, Object> whereEq) {
        if (whereEq == null || whereEq.isEmpty()) {
>>>>>>> d0b6fd02
            return true;
        }
        if (metadata.isEmpty()) {
            return false;
        }
        for (Map.Entry<String, Object> entry : filter.equalsConditions().entrySet()) {
            Object value = metadata.get(entry.getKey());
            if (!Objects.equals(value, entry.getValue())) {
                // 只要存在任一键不匹配，则不满足过滤条件
                return false;
            }
        }
        for (Map.Entry<String, List<Object>> entry : filter.inConditions().entrySet()) {
            Object value = metadata.get(entry.getKey());
            if (value == null) {
                return false;
            }
            boolean matched = false;
            for (Object candidate : entry.getValue()) {
                if (Objects.equals(value, candidate)) {
                    matched = true;
                    break;
                }
            }
            if (!matched) {
                return false;
            }
        }
        for (Map.Entry<String, MetadataFilter.NumberRange> entry : filter.numberRanges().entrySet()) {
            Object value = metadata.get(entry.getKey());
            if (!(value instanceof Number)) {
                return false;
            }
            double numericValue = ((Number) value).doubleValue();
            MetadataFilter.NumberRange range = entry.getValue();
            if (range.min != null) {
                int cmp = Double.compare(numericValue, range.min);
                if (cmp < 0 || (cmp == 0 && !range.minInclusive)) {
                    return false;
                }
            }
            if (range.max != null) {
                int cmp = Double.compare(numericValue, range.max);
                if (cmp > 0 || (cmp == 0 && !range.maxInclusive)) {
                    return false;
                }
            }
        }
        return true;
    }
}<|MERGE_RESOLUTION|>--- conflicted
+++ resolved
@@ -52,17 +52,11 @@
     }
 
     /**
-<<<<<<< HEAD
      * 判断当前记录是否满足查询时声明的所有元数据过滤条件。
      */
     boolean matchesFilter(MetadataFilter filter) {
         if (filter == null || filter.isEmpty()) {
-=======
-     * 判断当前记录是否满足元数据的等值过滤条件。
-     */
-    boolean matchesWhereEq(Map<String, Object> whereEq) {
-        if (whereEq == null || whereEq.isEmpty()) {
->>>>>>> d0b6fd02
+
             return true;
         }
         if (metadata.isEmpty()) {
